--- conflicted
+++ resolved
@@ -2,17 +2,11 @@
 
 AVAILABLE_MODELS = {
     "llava": "Llava",
-<<<<<<< HEAD
-=======
-    "llava_hf": "LlavaHf",
-    "llava_sglang": "LlavaSglang",
->>>>>>> c5a130b6
     "qwen_vl": "Qwen_VL",
     "fuyu": "Fuyu",
     "gpt4v": "GPT4V",
     "instructblip": "InstructBLIP",
     "minicpm_v": "MiniCPM_V",
-<<<<<<< HEAD
     "llava_vid": "LlavaVid",
     "videoChatGPT": "VideoChatGPT",
     "llama_vid": "LLaMAVid",
@@ -21,9 +15,7 @@
     "claude": "Claude",
     "qwen_vl_api": "Qwen_VL_API",
     "llava_sglang": "LlavaSglang",
-=======
     "idefics2": "Idefics2",
->>>>>>> c5a130b6
 }
 
 for model_name, model_class in AVAILABLE_MODELS.items():
